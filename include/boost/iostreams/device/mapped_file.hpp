--- conflicted
+++ resolved
@@ -1,13 +1,34 @@
-<<<<<<< HEAD
-// (C) Copyright Jorge Lodos 2008.
-// (C) Copyright Jonathan Turkanis 2003.
-=======
 // (C) Copyright 2008 CodeRage, LLC (turkanis at coderage dot com)
 // (C) Copyright 2003-2007 Jonathan Turkanis
->>>>>>> ce5da3ac
 // (C) Copyright Craig Henderson 2002.   'boost/memmap.hpp' from sandbox
 // Distributed under the Boost Software License, Version 1.0. (See accompanying
 // file LICENSE_1_0.txt or copy at http://www.boost.org/LICENSE_1_0.txt.)
+
+// See http://www.boost.org/libs/iostreams for documentation.
+
+//
+// This header and its accompanying source file libs/iostreams/memmap.cpp are
+// an adaptation of Craig Henderson's memmory mapped file library. The
+// interface has been revised significantly, but the underlying OS-specific
+// code is essentially the same, with some code from Boost.Filesystem
+// mixed in. (See notations in source.)
+//
+// The following changes have been made:
+//
+// 1. OS-specific code put in a .cpp file.
+// 2. Name of main class changed to mapped_file.
+// 3. mapped_file given an interface similar to std::fstream (open(),
+//    is_open(), close()) and std::string (data(), size(), begin(), end()).
+// 4. An additional class readonly_mapped_file has been provided as a
+//    convenience.
+// 5. [Obsolete: Error states are reported using filesystem::error_code.]
+// 6. Read-only or read-write states are specified using ios_base::openmode.
+// 7. Access to the underlying file handles and to security parameters
+//    has been removed.
+//
+
+#ifndef BOOST_IOSTREAMS_MAPPED_FILE_HPP_INCLUDED
+#define BOOST_IOSTREAMS_MAPPED_FILE_HPP_INCLUDED
 
 #if defined(_MSC_VER) && (_MSC_VER >= 1020)
 # pragma once
@@ -23,122 +44,23 @@
 #include <boost/iostreams/concepts.hpp>
 #include <boost/iostreams/detail/config/auto_link.hpp>
 #include <boost/iostreams/detail/config/dyn_link.hpp>
-#include <boost/iostreams/detail/config/wide_streams.hpp>
-#include <boost/iostreams/detail/ios.hpp>     // openmode, failure
-#include <boost/iostreams/detail/path.hpp>
+#include <boost/iostreams/detail/ios.hpp>     // openmode.
 #include <boost/iostreams/operations_fwd.hpp>
 #include <boost/iostreams/positioning.hpp>
 #include <boost/shared_ptr.hpp>
-#include <boost/static_assert.hpp>
-#include <boost/type_traits/is_same.hpp>
 
 // Must come last.
+#include <boost/iostreams/detail/config/disable_warnings.hpp>
 #include <boost/config/abi_prefix.hpp>
 
 namespace boost { namespace iostreams {
 
-//------------------Definition of mapped_file_base and mapped_file_params-----//
-
-// Forward declarations
-class mapped_file_source;
-class mapped_file_sink;
-class mapped_file;
-namespace detail { class mapped_file_impl; }
-
-class mapped_file_base {
-public:
-    enum mapmode {
-        readonly = 1,
-        readwrite = 2,
-        priv = 4
-    };
-};
-
-// Bitmask operations for mapped_file_base::mapmode
-mapped_file_base::mapmode 
-operator|(mapped_file_base::mapmode a, mapped_file_base::mapmode b);
-
-mapped_file_base::mapmode 
-operator&(mapped_file_base::mapmode a, mapped_file_base::mapmode b);
-
-mapped_file_base::mapmode 
-operator^(mapped_file_base::mapmode a, mapped_file_base::mapmode b);
-
-mapped_file_base::mapmode 
-operator~(mapped_file_base::mapmode a);
-
-mapped_file_base::mapmode 
-operator|=(mapped_file_base::mapmode& a, mapped_file_base::mapmode b);
-
-mapped_file_base::mapmode 
-operator&=(mapped_file_base::mapmode& a, mapped_file_base::mapmode b);
-
-mapped_file_base::mapmode 
-operator^=(mapped_file_base::mapmode& a, mapped_file_base::mapmode b);
-
-//------------------Definition of mapped_file_params--------------------------//
-
 namespace detail {
 
-struct mapped_file_params_base {
-    mapped_file_params_base()
-        : flags(static_cast<mapped_file_base::mapmode>(0)), 
-          mode(), offset(0), length(static_cast<std::size_t>(-1)), 
-          new_file_size(0), hint(0)
-        { }
-private:
-    friend class mapped_file_impl;
-    void normalize();
-public:
-    mapped_file_base::mapmode   flags;
-    BOOST_IOS::openmode         mode;  // Deprecated
-    stream_offset               offset;
-    std::size_t                 length;
-    stream_offset               new_file_size;
-    const char*                 hint;
-};
+struct mapped_file_impl;
 
 } // End namespace detail.
 
-<<<<<<< HEAD
-// This template allows Boost.Filesystem paths to be specified when creating or
-// reopening a memory mapped file, without creating a dependence on
-// Boost.Filesystem. Possible values of Path include std::string,
-// boost::filesystem::path, boost::filesystem::wpath, 
-// and boost::iostreams::detail::path (used to store either a std::string or a
-// std::wstring).
-template<typename Path>
-struct basic_mapped_file_params 
-    : detail::mapped_file_params_base 
-{
-    typedef detail::mapped_file_params_base base_type;
-
-    // For wide paths, instantiate basic_mapped_file_params 
-    // with boost::filesystem::wpath
-#ifndef BOOST_IOSTREAMS_NO_WIDE_STREAMS
-    BOOST_STATIC_ASSERT((!is_same<Path, std::wstring>::value));
-#endif
-
-    // Default constructor
-    basic_mapped_file_params() { }
-
-    // Construction from a Path
-    explicit basic_mapped_file_params(const Path& p) : path(p) { }
-
-    // Construction from a path of a different type
-    template<typename PathT>
-    explicit basic_mapped_file_params(const PathT& p) : path(p) { }
-
-    // Copy constructor
-    basic_mapped_file_params(const basic_mapped_file_params& other)
-        : base_type(other), path(other.path)
-        { }
-
-    // Templated copy constructor
-    template<typename PathT>
-    basic_mapped_file_params(const basic_mapped_file_params<PathT>& other)
-        : base_type(other), path(other.path)
-=======
 struct mapped_file_params {
     explicit mapped_file_params()
     #if BOOST_WORKAROUND(BOOST_MSVC, < 1400) && defined(BOOST_RWSTD_VER) || \
@@ -161,68 +83,51 @@
     #endif
           offset(0), length(static_cast<std::size_t>(-1)),
           new_file_size(0), hint(0)
->>>>>>> ce5da3ac
         { }
-
-    typedef Path  path_type;
-    Path          path;
-};
-
-typedef basic_mapped_file_params<std::string> mapped_file_params;
+    std::string          path;
+    BOOST_IOS::openmode  mode;
+    stream_offset        offset;
+    std::size_t          length;
+    stream_offset        new_file_size;
+    const char*          hint;
+};
 
 //------------------Definition of mapped_file_source--------------------------//
 
-class BOOST_IOSTREAMS_DECL mapped_file_source : public mapped_file_base {
+class BOOST_IOSTREAMS_DECL mapped_file_source {
 private:
-    struct safe_bool_helper { int x; };
-    typedef int safe_bool_helper::*                 safe_bool;
-    typedef detail::mapped_file_impl                impl_type;
-    typedef basic_mapped_file_params<detail::path>  param_type;
-    friend class mapped_file;
-    friend class detail::mapped_file_impl;
-    friend struct boost::iostreams::operations<mapped_file_source>;
+    struct safe_bool_helper { int x; };         // From Bronek Kozicki.
+    typedef int safe_bool_helper::* safe_bool;
+    friend struct operations<mapped_file_source>;
 public:
-    typedef char                                    char_type;
+    typedef char               char_type;
     struct category
         : public source_tag,
           public direct_tag,
           public closable_tag
         { };
-    typedef std::size_t                             size_type;
-    typedef const char*                             iterator;
+    typedef std::size_t        size_type;
+    typedef const char*        iterator;
     BOOST_STATIC_CONSTANT(size_type, max_length = static_cast<size_type>(-1));
 
-    // Default constructor
-    mapped_file_source();
-
-    // Constructor taking a parameters object
-    template<typename Path>
-    explicit mapped_file_source(const basic_mapped_file_params<Path>& p);
-
-    // Constructor taking a list of parameters
-    template<typename Path>
-    explicit mapped_file_source( const Path& path,
+    mapped_file_source() { }
+    explicit mapped_file_source(mapped_file_params);
+    explicit mapped_file_source( const std::string& path,
                                  size_type length = max_length,
                                  boost::intmax_t offset = 0 );
 
-    // Copy Constructor
-    mapped_file_source(const mapped_file_source& other);
-
     //--------------Stream interface------------------------------------------//
 
-    template<typename Path>
-    void open(const basic_mapped_file_params<Path>& p);
-
-    template<typename Path>
-    void open( const Path& path,
+    void open(mapped_file_params params);
+    void open( const std::string& path,
                size_type length = max_length,
                boost::intmax_t offset = 0 );
-
     bool is_open() const;
     void close();
+
     operator safe_bool() const;
     bool operator!() const;
-    mapmode flags() const;
+    BOOST_IOS::openmode mode() const;
 
     //--------------Container interface---------------------------------------//
 
@@ -236,324 +141,109 @@
     // Returns the allocation granularity for virtual memory. Values passed
     // as offsets must be multiples of this value.
     static int alignment();
-
 private:
-    void init();
-    void open_impl(const param_type& p);
+    friend class mapped_file;
+    typedef detail::mapped_file_impl impl_type;
+    void open_impl(mapped_file_params);
 
     boost::shared_ptr<impl_type> pimpl_;
 };
 
 //------------------Definition of mapped_file---------------------------------//
 
-<<<<<<< HEAD
-class BOOST_IOSTREAMS_DECL mapped_file : public mapped_file_base {
-=======
 class BOOST_IOSTREAMS_DECL mapped_file {
->>>>>>> ce5da3ac
 private:
-    typedef mapped_file_source                      delegate_type;
-    typedef delegate_type::safe_bool                safe_bool;
-    typedef basic_mapped_file_params<detail::path>  param_type;
-    friend struct boost::iostreams::operations<mapped_file >;
-    friend class mapped_file_sink;
+    typedef mapped_file_source delegate_type;
+    delegate_type delegate_;
+    friend struct operations<mapped_file>;
 public:
-    typedef char                                    char_type;
+    typedef char                           char_type;
     struct category
         : public seekable_device_tag,
           public direct_tag,
           public closable_tag
         { };
-    typedef mapped_file_source::size_type           size_type;
-    typedef char*                                   iterator;
-    typedef const char*                             const_iterator;
+    typedef mapped_file_source::size_type  size_type;
+    typedef char*                          iterator;
+    typedef const char*                    const_iterator;
     BOOST_STATIC_CONSTANT(size_type, max_length = delegate_type::max_length);
-
-    // Default constructor
     mapped_file() { }
-
-    // Construstor taking a parameters object
-    template<typename Path>
-    explicit mapped_file(const basic_mapped_file_params<Path>& p);
-
-    // Constructor taking a list of parameters
-    template<typename Path>
-    mapped_file( const Path& path,
-                 mapmode flags,
-                 size_type length = max_length,
-                 stream_offset offset = 0 );
-
-    // Constructor taking a list of parameters, including a 
-    // std::ios_base::openmode (deprecated)
-    template<typename Path>
-    explicit mapped_file( const Path& path,
+    explicit mapped_file(mapped_file_params p);
+    explicit mapped_file( const std::string& path,
                           BOOST_IOS::openmode mode =
                               BOOST_IOS::in | BOOST_IOS::out,
                           size_type length = max_length,
                           stream_offset offset = 0 );
 
-    // Copy Constructor
-    mapped_file(const mapped_file& other);
-
-    //--------------Conversion to mapped_file_source (deprecated)-------------//
+    //--------------Conversion to readonly_mapped_file------------------------//
 
     operator mapped_file_source&() { return delegate_; }
     operator const mapped_file_source&() const { return delegate_; }
 
     //--------------Stream interface------------------------------------------//
 
-    // open overload taking a parameters object
-    template<typename Path>
-    void open(const basic_mapped_file_params<Path>& p);
-
-    // open overload taking a list of parameters
-    template<typename Path>
-    void open( const Path& path,
-               mapmode mode,
-               size_type length = max_length,
-               stream_offset offset = 0 );
-
-    // open overload taking a list of parameters, including a 
-    // std::ios_base::openmode (deprecated)
-    template<typename Path>
-    void open( const Path& path,
+    void open(mapped_file_params p);
+    void open( const std::string& path,
                BOOST_IOS::openmode mode =
                    BOOST_IOS::in | BOOST_IOS::out,
                size_type length = max_length,
                stream_offset offset = 0 );
-
     bool is_open() const { return delegate_.is_open(); }
     void close() { delegate_.close(); }
-    operator safe_bool() const { return delegate_; }
-    bool operator!() const { return !delegate_; }
-    mapmode flags() const { return delegate_.flags(); }
+    operator delegate_type::safe_bool() const { return delegate_; }
+    bool operator!() const { return !is_open(); }
+    BOOST_IOS::openmode mode() const { return delegate_.mode(); }
 
     //--------------Container interface---------------------------------------//
 
     size_type size() const { return delegate_.size(); }
-    char* data() const;
+    char* data() const 
+    { 
+        return (mode() & BOOST_IOS::out) ?
+            const_cast<char*>(delegate_.data()) :
+            0;
+    }
     const char* const_data() const { return delegate_.data(); }
     iterator begin() const { return data(); }
-    const_iterator const_begin() const { return const_data(); }
+    const_iterator const_begin() const { return data(); }
     iterator end() const { return data() + size(); }
-    const_iterator const_end() const { return const_data() + size(); }
+    const_iterator const_end() const { return data() + size(); }
 
     //--------------Query admissible offsets----------------------------------//
 
     // Returns the allocation granularity for virtual memory. Values passed
     // as offsets must be multiples of this value.
     static int alignment() { return mapped_file_source::alignment(); }
-
-    //--------------File access----------------------------------------------//
-
-    void resize(stream_offset new_size);
-private:
-    delegate_type delegate_;
-};
-
-<<<<<<< HEAD
-//------------------Definition of mapped_file_sink----------------------------//
-
-class BOOST_IOSTREAMS_DECL mapped_file_sink : private mapped_file {
-public:
-	friend struct boost::iostreams::operations<mapped_file_sink>;
-    using mapped_file::mapmode;
-    using mapped_file::readonly;
-    using mapped_file::readwrite;
-    using mapped_file::priv;
-    using mapped_file::char_type;
-=======
+};
+
 struct BOOST_IOSTREAMS_DECL mapped_file_sink : private mapped_file {
     friend struct operations<mapped_file_sink>;
     typedef char char_type;
->>>>>>> ce5da3ac
     struct category
         : public sink_tag,
           public direct_tag,
           public closable_tag
         { };
-    using mapped_file::size_type;
-    using mapped_file::iterator;
-    using mapped_file::max_length;
-    using mapped_file::is_open;
     using mapped_file::close;
-<<<<<<< HEAD
-    using mapped_file::operator safe_bool;
-    using mapped_file::operator !;
-    using mapped_file::flags;
-    using mapped_file::size;
-    using mapped_file::data;
-    using mapped_file::begin;
-    using mapped_file::end;
-    using mapped_file::alignment;
-    using mapped_file::resize;
-
-    // Default constructor
-    mapped_file_sink() { }
-
-    // Constructor taking a parameters object
-    template<typename Path>
-    explicit mapped_file_sink(const basic_mapped_file_params<Path>& p);
-
-    // Constructor taking a list of parameters
-    template<typename Path>
-    explicit mapped_file_sink( const Path& path,
-=======
     using mapped_file::size;
     explicit mapped_file_sink(mapped_file_params p);
     explicit mapped_file_sink( const std::string& path,
->>>>>>> ce5da3ac
                                size_type length = max_length,
-                               boost::intmax_t offset = 0,
-                               mapmode flags = readwrite );
-
-    // Copy Constructor
-    mapped_file_sink(const mapped_file_sink& other);
-
-    // open overload taking a parameters object
-    template<typename Path>
-    void open(const basic_mapped_file_params<Path>& p);
-
-    // open overload taking a list of parameters
-    template<typename Path>
-    void open( const Path& path,
+                               boost::intmax_t offset = 0 );
+    void open(mapped_file_params p);
+    void open( const std::string& path,
                size_type length = max_length,
-               boost::intmax_t offset = 0,
-               mapmode flags = readwrite );
-};
-
-//------------------Implementation of mapped_file_source----------------------//
-
-template<typename Path>
-mapped_file_source::mapped_file_source(const basic_mapped_file_params<Path>& p)
-{ init(); open(p); }
-
-template<typename Path>
-mapped_file_source::mapped_file_source( 
-    const Path& path, size_type length, boost::intmax_t offset)
-{ init(); open(path, length, offset); }
-
-template<typename Path>
-void mapped_file_source::open(const basic_mapped_file_params<Path>& p)
+               boost::intmax_t offset = 0 );
+};
+
+//------------------Specialization of direct_impl-----------------------------//
+
+template<>
+struct operations<boost::iostreams::mapped_file_source>
+    : detail::close_impl<closable_tag>
 {
-    param_type params(p);
-    if (params.flags) {
-        if (params.flags != mapped_file::readonly)
-            throw new BOOST_IOSTREAMS_FAILURE("invalid flags");
-    } else {
-        if (params.mode & BOOST_IOS::out)
-            throw new BOOST_IOSTREAMS_FAILURE("invalid mode");
-        params.mode |= BOOST_IOS::in;
-    }
-    open_impl(params);
-}
-
-template<typename Path>
-void mapped_file_source::open(
-    const Path& path, size_type length, boost::intmax_t offset)
-{
-    param_type p(path);
-    p.length = length;
-    p.offset = offset;
-    open(p);
-}
-
-//------------------Implementation of mapped_file-----------------------------//
-
-template<typename Path>
-mapped_file::mapped_file(const basic_mapped_file_params<Path>& p)
-{ open(p); }
-
-template<typename Path>
-mapped_file::mapped_file( 
-    const Path& path, mapmode flags, 
-    size_type length, stream_offset offset )
-{ open(path, flags, length, offset); }
-
-template<typename Path>
-mapped_file::mapped_file( 
-    const Path& path, BOOST_IOS::openmode mode, 
-    size_type length, stream_offset offset )
-{ open(path, mode, length, offset); }
-
-template<typename Path>
-void mapped_file::open(const basic_mapped_file_params<Path>& p)
-{ delegate_.open_impl(p); }
-
-template<typename Path>
-void mapped_file::open( 
-    const Path& path, mapmode flags, 
-    size_type length, stream_offset offset )
-{
-    param_type p(path);
-    p.flags = flags;
-    p.length = length;
-    p.offset = offset;
-    open(p);
-}
-
-template<typename Path>
-void mapped_file::open( 
-    const Path& path, BOOST_IOS::openmode mode, 
-    size_type length, stream_offset offset )
-{
-    param_type p(path);
-    p.mode = mode;
-    p.length = length;
-    p.offset = offset;
-    open(p);
-}
-
-inline char* mapped_file::data() const 
-{ return (flags() != readonly) ? const_cast<char*>(delegate_.data()) : 0; }
-
-//------------------Implementation of mapped_file_sink------------------------//
-
-template<typename Path>
-mapped_file_sink::mapped_file_sink(const basic_mapped_file_params<Path>& p)
-{ open(p); }
-
-template<typename Path>
-mapped_file_sink::mapped_file_sink(
-    const Path& path, size_type length,
-    boost::intmax_t offset, mapmode flags )
-{ open(path, length, offset, flags); }
-
-template<typename Path>
-void mapped_file_sink::open(const basic_mapped_file_params<Path>& p)
-{
-    param_type params(p);
-    if (params.flags) {
-        if (params.flags & mapped_file::readonly)
-            throw new BOOST_IOSTREAMS_FAILURE("invalid flags");
-    } else {
-        if (params.mode & BOOST_IOS::in)
-            throw new BOOST_IOSTREAMS_FAILURE("invalid mode");
-        params.mode |= BOOST_IOS::out;
-    }
-    mapped_file::open(params);
-}
-
-template<typename Path>
-void mapped_file_sink::open(
-    const Path& path, size_type length,
-    boost::intmax_t offset, mapmode flags )
-{
-    param_type p(path);
-    p.flags = flags;
-    p.length = length;
-    p.offset = offset;
-    open(p);
-}
-
-//------------------Specialization of direct_impl-----------------------------//
-
-template<>
-struct operations<mapped_file_source>
-    : boost::iostreams::detail::close_impl<closable_tag>
-{
-    static std::pair<char*, char*>
-    input_sequence(mapped_file_source& src)
+    static std::pair<char*, char*>
+    input_sequence(boost::iostreams::mapped_file_source& src)
     {
         return std::make_pair( const_cast<char*>(src.begin()),
                                const_cast<char*>(src.end()) );
@@ -561,79 +251,35 @@
 };
 
 template<>
-struct operations<mapped_file>
-    : boost::iostreams::detail::close_impl<closable_tag>
+struct operations<boost::iostreams::mapped_file_sink>
+    : detail::close_impl<closable_tag>
 {
     static std::pair<char*, char*>
-    input_sequence(mapped_file& file)
+    output_sequence(boost::iostreams::mapped_file_sink& sink)
+    { 
+        return std::make_pair(sink.begin(), sink.end()); 
+    }
+};
+
+template<>
+struct operations<boost::iostreams::mapped_file>
+    : detail::close_impl<closable_tag>
+{
+    static std::pair<char*, char*>
+    input_sequence(boost::iostreams::mapped_file& file)
     { 
         return std::make_pair(file.begin(), file.end()); 
     }
     static std::pair<char*, char*>
-    output_sequence(mapped_file& file)
+    output_sequence(boost::iostreams::mapped_file& file)
     { 
         return std::make_pair(file.begin(), file.end()); 
     }
 };
 
-template<>
-struct operations<mapped_file_sink>
-    : boost::iostreams::detail::close_impl<closable_tag>
-{
-    static std::pair<char*, char*>
-    output_sequence(mapped_file_sink& sink)
-    { 
-        return std::make_pair(sink.begin(), sink.end()); 
-    }
-};
-                    
-//------------------Definition of mapmode operators---------------------------//
-
-inline mapped_file::mapmode 
-operator|(mapped_file::mapmode a, mapped_file::mapmode b)
-{
-    return static_cast<mapped_file::mapmode>
-        (static_cast<int>(a) | static_cast<int>(b));
-}
-
-inline mapped_file::mapmode 
-operator&(mapped_file::mapmode a, mapped_file::mapmode b)
-{
-    return static_cast<mapped_file::mapmode>
-        (static_cast<int>(a) & static_cast<int>(b));
-}
-
-inline mapped_file::mapmode 
-operator^(mapped_file::mapmode a, mapped_file::mapmode b)
-{
-    return static_cast<mapped_file::mapmode>
-        (static_cast<int>(a) ^ static_cast<int>(b));
-}
-
-inline mapped_file::mapmode
-operator~(mapped_file::mapmode a)
-{
-    return static_cast<mapped_file::mapmode>(~static_cast<int>(a));
-}
-
-inline mapped_file::mapmode 
-operator|=(mapped_file::mapmode& a, mapped_file::mapmode b)
-{
-    return a = a | b;
-}
-
-inline mapped_file::mapmode 
-operator&=(mapped_file::mapmode& a, mapped_file::mapmode b)
-{
-    return a = a & b;
-}
-
-inline mapped_file::mapmode 
-operator^=(mapped_file::mapmode& a, mapped_file::mapmode b)
-{
-    return a = a ^ b;
-}
-
 } } // End namespaces iostreams, boost.
 
-#include <boost/config/abi_suffix.hpp> // pops abi_suffix.hpp pragmas+#include <boost/config/abi_suffix.hpp> // pops abi_suffix.hpp pragmas
+#include <boost/iostreams/detail/config/enable_warnings.hpp> // MSVC.
+
+#endif // #ifndef BOOST_IOSTREAMS_MAPPED_FILE_HPP_INCLUDED