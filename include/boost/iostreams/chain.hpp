// (C) Copyright 2008 CodeRage, LLC (turkanis at coderage dot com)
// (C) Copyright 2003-2007 Jonathan Turkanis
// Distributed under the Boost Software License, Version 1.0. (See accompanying
// file LICENSE_1_0.txt or copy at http://www.boost.org/LICENSE_1_0.txt.)

// See http://www.boost.org/libs/iostreams for documentation.

#ifndef BOOST_IOSTREAMS_DETAIL_CHAIN_HPP_INCLUDED
#define BOOST_IOSTREAMS_DETAIL_CHAIN_HPP_INCLUDED

#if defined(_MSC_VER) && (_MSC_VER >= 1020)
# pragma once
#endif

#include <cassert>
#include <exception>
#include <functional>                           // unary_function.
#include <iterator>                             // advance.
#include <list>
#include <memory>                               // allocator, auto_ptr.
#include <typeinfo>
#include <stdexcept>                            // logic_error, out_of_range.
#include <boost/checked_delete.hpp>
#include <boost/config.hpp>                     // BOOST_MSVC, template friends,
#include <boost/detail/workaround.hpp>          // BOOST_NESTED_TEMPLATE 
#include <boost/iostreams/constants.hpp>
#include <boost/iostreams/detail/access_control.hpp>
#include <boost/iostreams/detail/char_traits.hpp>
#include <boost/iostreams/detail/push.hpp>
#include <boost/iostreams/detail/streambuf.hpp> // pubsync.
#include <boost/iostreams/detail/wrap_unwrap.hpp>
#include <boost/iostreams/device/null.hpp>
#include <boost/iostreams/positioning.hpp>
#include <boost/iostreams/traits.hpp>           // is_filter.
#include <boost/iostreams/stream_buffer.hpp>
#include <boost/next_prior.hpp>
#include <boost/shared_ptr.hpp>
#include <boost/static_assert.hpp>
#include <boost/type_traits/is_convertible.hpp>
#include <boost/type.hpp>
#include <boost/iostreams/detail/execute.hpp>   // VC6.5 requires this
#if BOOST_WORKAROUND(BOOST_MSVC, < 1310)        // #include order
# include <boost/mpl/int.hpp>
#endif

// Sometimes type_info objects must be compared by name. Borrowed from
// Boost.Python and Boost.Function.
#if (defined(__GNUC__) && __GNUC__ >= 3) || \
     defined(_AIX) || \
    (defined(__sgi) && defined(__host_mips)) || \
    (defined(linux) && defined(__INTEL_COMPILER) && defined(__ICC)) \
    /**/
# include <cstring>
# define BOOST_IOSTREAMS_COMPARE_TYPE_ID(X,Y) \
     (std::strcmp((X).name(),(Y).name()) == 0)
#else
# define BOOST_IOSTREAMS_COMPARE_TYPE_ID(X,Y) ((X)==(Y))
#endif

// Deprecated
#define BOOST_IOSTREAMS_COMPONENT_TYPE(chain, index) \
    chain.component_type( index ) \
    /**/

#if !BOOST_WORKAROUND(BOOST_MSVC, < 1310)
# define BOOST_IOSTREAMS_COMPONENT(chain, index, target) \
    chain.component< target >( index ) \
    /**/
#else
# define BOOST_IOSTREAMS_COMPONENT(chain, index, target) \
    chain.component( index, ::boost::type< target >() ) \
    /**/
#endif

namespace boost { namespace iostreams {

//--------------Definition of chain and wchain--------------------------------//

namespace detail {

template<typename Chain> class chain_client;

//
// Concept name: Chain.
// Description: Represents a chain of stream buffers which provides access
//     to the first buffer in the chain and send notifications when the
//     streambufs are added to or removed from chain.
// Refines: Closable device with mode equal to typename Chain::mode.
// Models: chain, converting_chain.
// Example:
//
//    class chain {
//    public:
//        typedef xxx chain_type;
//        typedef xxx client_type;
//        typedef xxx mode;
//        bool is_complete() const;                  // Ready for i/o.
//        template<typename T>
//        void push( const T& t,                     // Adds a stream buffer to
//                   streamsize,                     // chain, based on t, with
//                   streamsize );                   // given buffer and putback
//                                                   // buffer sizes. Pass -1 to
//                                                   // request default size.
//    protected:
//        void register_client(client_type* client); // Associate client.
//        void notify();                             // Notify client.
//    };
//

//
// Description: Represents a chain of filters with an optional device at the
//      end.
// Template parameters:
//      Self - A class deriving from the current instantiation of this template.
//          This is an example of the Curiously Recurring Template Pattern.
//      Ch - The character type.
//      Tr - The character traits type.
//      Alloc - The allocator type.
//      Mode - A mode tag.
//
template<typename Self, typename Ch, typename Tr, typename Alloc, typename Mode>
class chain_base {
public:
    typedef Ch                                     char_type;
    BOOST_IOSTREAMS_STREAMBUF_TYPEDEFS(Tr)
    typedef Alloc                                  allocator_type;
    typedef Mode                                   mode;
    struct category
        : Mode,
          device_tag
        { };
    typedef chain_client<Self>                     client_type;
    friend class chain_client<Self>;
private:
    typedef linked_streambuf<Ch>                   streambuf_type;
    typedef std::list<streambuf_type*>             list_type;
    typedef chain_base<Self, Ch, Tr, Alloc, Mode>  my_type;
protected:
    chain_base() : pimpl_(new chain_impl) { }
    chain_base(const chain_base& rhs): pimpl_(rhs.pimpl_) { }
public:

    // dual_use is a pseudo-mode to facilitate filter writing, 
    // not a genuine mode.
    BOOST_STATIC_ASSERT((!is_convertible<mode, dual_use>::value));

    //----------Buffer sizing-------------------------------------------------//

    // Sets the size of the buffer created for the devices to be added to this
    // chain. Does not affect the size of the buffer for devices already
    // added.
    void set_device_buffer_size(int n) { pimpl_->device_buffer_size_ = n; }

    // Sets the size of the buffer created for the filters to be added
    // to this chain. Does not affect the size of the buffer for filters already
    // added.
    void set_filter_buffer_size(int n) { pimpl_->filter_buffer_size_ = n; }

    // Sets the size of the putback buffer for filters and devices to be added
    // to this chain. Does not affect the size of the buffer for filters or
    // devices already added.
    void set_pback_size(int n) { pimpl_->pback_size_ = n; }

    //----------Device interface----------------------------------------------//

    std::streamsize read(char_type* s, std::streamsize n);
    std::streamsize write(const char_type* s, std::streamsize n);
    std::streampos seek(stream_offset off, BOOST_IOS::seekdir way);

    //----------Direct component access---------------------------------------//

    const std::type_info& component_type(int n) const
    {
        if (static_cast<size_type>(n) >= size())
            throw std::out_of_range("bad chain offset");
        return (*boost::next(list().begin(), n))->component_type();
    }

#if !BOOST_WORKAROUND(BOOST_MSVC, < 1310)
    // Deprecated.
    template<int N>
    const std::type_info& component_type() const { return component_type(N); }

    template<typename T>
    T* component(int n) const { return component(n, boost::type<T>()); }

    // Deprecated.
    template<int N, typename T> 
    T* component() const { return component<T>(N); }
#endif

#if !BOOST_WORKAROUND(BOOST_MSVC, < 1310)
    private:
#endif
    template<typename T>
    T* component(int n, boost::type<T>) const
    {
        if (static_cast<size_type>(n) >= size())
            throw std::out_of_range("bad chain offset");
        streambuf_type* link = *boost::next(list().begin(), n);
        if (BOOST_IOSTREAMS_COMPARE_TYPE_ID(link->component_type(), typeid(T)))
            return static_cast<T*>(link->component_impl());
        else
            return 0;
    }
public:

    //----------Container-like interface--------------------------------------//

    typedef typename list_type::size_type size_type;
    streambuf_type& front() { return *list().front(); }
    BOOST_IOSTREAMS_DEFINE_PUSH(push, mode, char_type, push_impl)
    void pop();
    bool empty() const { return list().empty(); }
    size_type size() const { return list().size(); }
    void reset();

    //----------Additional i/o functions--------------------------------------//

    // Returns true if this chain is non-empty and its final link
    // is a source or sink, i.e., if it is ready to perform i/o.
    bool is_complete() const;
    bool auto_close() const;
    void set_auto_close(bool close);
    bool sync() { return front().BOOST_IOSTREAMS_PUBSYNC() != -1; }
    bool strict_sync();
private:
    template<typename T>
    void push_impl(const T& t, int buffer_size = -1, int pback_size = -1)
    {
        typedef typename iostreams::category_of<T>::type  category;
        typedef typename unwrap_ios<T>::type              component_type;
        typedef stream_buffer<
                    component_type,
                    BOOST_IOSTREAMS_CHAR_TRAITS(char_type),
                    Alloc, Mode
                >                                         streambuf_t;
        typedef typename list_type::iterator              iterator;
        BOOST_STATIC_ASSERT((is_convertible<category, Mode>::value));
        if (is_complete())
            throw std::logic_error("chain complete");
        streambuf_type* prev = !empty() ? list().back() : 0;
        buffer_size =
            buffer_size != -1 ?
                buffer_size :
                iostreams::optimal_buffer_size(t);
        pback_size =
            pback_size != -1 ?
                pback_size :
                pimpl_->pback_size_;
        std::auto_ptr<streambuf_t>
            buf(new streambuf_t(t, buffer_size, pback_size));
        list().push_back(buf.get());
        buf.release();
<<<<<<< HEAD
        if (is_device<component_type>::value) {
=======
        if (is_device<policy_type>::value) {
>>>>>>> ce5da3ac
            pimpl_->flags_ |= f_complete | f_open;
            for ( iterator first = list().begin(),
                           last = list().end();
                  first != last;
                  ++first )
            {
                (*first)->set_needs_close();
            }
        }
        if (prev) prev->set_next(list().back());
        notify();
    }

    list_type& list() { return pimpl_->links_; }
    const list_type& list() const { return pimpl_->links_; }
    void register_client(client_type* client) { pimpl_->client_ = client; }
    void notify() { if (pimpl_->client_) pimpl_->client_->notify(); }

    //----------Nested classes------------------------------------------------//

    static void close(streambuf_type* b, BOOST_IOS::openmode m)
    {
        if (m == BOOST_IOS::out && is_convertible<Mode, output>::value)
            b->BOOST_IOSTREAMS_PUBSYNC();
        b->close(m);
    }

    static void set_next(streambuf_type* b, streambuf_type* next)
    { b->set_next(next); }

    static void set_auto_close(streambuf_type* b, bool close)
    { b->set_auto_close(close); }

    struct closer  : public std::unary_function<streambuf_type*, void>  {
        closer(BOOST_IOS::openmode m) : mode_(m) { }
        void operator() (streambuf_type* b)
        {
            close(b, mode_);
        }
        BOOST_IOS::openmode mode_;
    };
    friend struct closer;

    enum flags {
        f_complete = 1,
        f_open = 2,
        f_auto_close = 4
    };

    struct chain_impl {
        chain_impl()
            : client_(0), device_buffer_size_(default_device_buffer_size),
              filter_buffer_size_(default_filter_buffer_size),
              pback_size_(default_pback_buffer_size),
              flags_(f_auto_close)
            { }
        ~chain_impl() { try { close(); reset(); } catch (...) { } }
        void close()
            {
                if ((flags_ & f_open) != 0) {
                    flags_ &= ~f_open;
                    stream_buffer< basic_null_device<Ch, Mode> > null;
                    if ((flags_ & f_complete) == 0) {
                        null.open(basic_null_device<Ch, Mode>());
                        set_next(links_.back(), &null);
                    }
                    links_.front()->BOOST_IOSTREAMS_PUBSYNC();
                    try {
                        boost::iostreams::detail::execute_foreach(
                            links_.rbegin(), links_.rend(), 
                            closer(BOOST_IOS::in)
                        );
                    } catch (...) {
                        try {
                            boost::iostreams::detail::execute_foreach(
                                links_.begin(), links_.end(), 
                                closer(BOOST_IOS::out)
                            );
                        } catch (...) { }
                        throw;
                    }
                    boost::iostreams::detail::execute_foreach(
                        links_.begin(), links_.end(), 
                        closer(BOOST_IOS::out)
                    );
                }
            }
        void reset()
            {
                typedef typename list_type::iterator iterator;
                for ( iterator first = links_.begin(),
                               last = links_.end();
                      first != last;
                      ++first )
                {
                    if ( (flags_ & f_complete) == 0 ||
                         (flags_ & f_auto_close) == 0 )
                    {
                        set_auto_close(*first, false);
                    }
                    streambuf_type* buf = 0;
                    std::swap(buf, *first);
                    delete buf;
                }
                links_.clear();
                flags_ &= ~f_complete;
                flags_ &= ~f_open;
            }
        list_type     links_;
        client_type*  client_;
        int           device_buffer_size_,
                      filter_buffer_size_,
                      pback_size_;
        int           flags_;
    };
    friend struct chain_impl;

    //----------Member data---------------------------------------------------//

private:
    shared_ptr<chain_impl> pimpl_;
};

} // End namespace detail.

//
// Macro: BOOST_IOSTREAMS_DECL_CHAIN(name, category)
// Description: Defines a template derived from chain_base appropriate for a
//      particular i/o category. The template has the following parameters:
//      Ch - The character type.
//      Tr - The character traits type.
//      Alloc - The allocator type.
// Macro parameters:
//      name_ - The name of the template to be defined.
//      category_ - The i/o category of the template to be defined.
//
#define BOOST_IOSTREAMS_DECL_CHAIN(name_, default_char_) \
    template< typename Mode, typename Ch = default_char_, \
              typename Tr = BOOST_IOSTREAMS_CHAR_TRAITS(Ch), \
              typename Alloc = std::allocator<Ch> > \
    class name_ : public boost::iostreams::detail::chain_base< \
                            name_<Mode, Ch, Tr, Alloc>, \
                            Ch, Tr, Alloc, Mode \
                         > \
    { \
    public: \
        struct category : device_tag, Mode { }; \
        typedef Mode                                   mode; \
    private: \
        typedef boost::iostreams::detail::chain_base< \
                    name_<Mode, Ch, Tr, Alloc>, \
                    Ch, Tr, Alloc, Mode \
                >                                      base_type; \
    public: \
        typedef Ch                                     char_type; \
        typedef Tr                                     traits_type; \
        typedef typename traits_type::int_type         int_type; \
        typedef typename traits_type::off_type         off_type; \
        name_() { } \
        name_(const name_& rhs) : base_type(rhs) { } \
        name_& operator=(const name_& rhs) \
        { base_type::operator=(rhs); return *this; } \
    }; \
    /**/
BOOST_IOSTREAMS_DECL_CHAIN(chain, char)
BOOST_IOSTREAMS_DECL_CHAIN(wchain, wchar_t)
#undef BOOST_IOSTREAMS_DECL_CHAIN

//--------------Definition of chain_client------------------------------------//

namespace detail {

//
// Template name: chain_client
// Description: Class whose instances provide access to an underlying chain
//      using an interface similar to the chains.
// Subclasses: the various stream and stream buffer templates.
//
template<typename Chain>
class chain_client {
public:
    typedef Chain                             chain_type;
    typedef typename chain_type::char_type    char_type;
    typedef typename chain_type::traits_type  traits_type;
    typedef typename chain_type::size_type    size_type;
    typedef typename chain_type::mode         mode;

    chain_client(chain_type* chn = 0) : chain_(chn ) { }
    chain_client(chain_client* client) : chain_(client->chain_) { }
    virtual ~chain_client() { }

    const std::type_info& component_type(int n) const
    { return chain_->component_type(n); }

#if !BOOST_WORKAROUND(BOOST_MSVC, < 1310)
    // Deprecated.
    template<int N>
    const std::type_info& component_type() const
    { return chain_->BOOST_NESTED_TEMPLATE component_type<N>(); }

    template<typename T>
    T* component(int n) const
    { return chain_->BOOST_NESTED_TEMPLATE component<T>(n); }

    // Deprecated.
    template<int N, typename T>
    T* component() const
    { return chain_->BOOST_NESTED_TEMPLATE component<N, T>(); }
#else
    template<typename T>
    T* component(int n, boost::type<T> t) const
    { return chain_->component(n, t); }
#endif

    bool is_complete() const { return chain_->is_complete(); }
    bool auto_close() const { return chain_->auto_close(); }
    void set_auto_close(bool close) { chain_->set_auto_close(close); }
    bool strict_sync() { return chain_->strict_sync(); }
    void set_device_buffer_size(std::streamsize n)
        { chain_->set_device_buffer_size(n); }
    void set_filter_buffer_size(std::streamsize n)
        { chain_->set_filter_buffer_size(n); }
    void set_pback_size(std::streamsize n) { chain_->set_pback_size(n); }
    BOOST_IOSTREAMS_DEFINE_PUSH(push, mode, char_type, push_impl)
    void pop() { chain_->pop(); }
    bool empty() const { return chain_->empty(); }
    size_type size() { return chain_->size(); }
    void reset() { chain_->reset(); }

    // Returns a copy of the underlying chain.
    chain_type filters() { return *chain_; }
    chain_type filters() const { return *chain_; }
protected:
    template<typename T>
    void push_impl(const T& t BOOST_IOSTREAMS_PUSH_PARAMS())
    { chain_->push(t BOOST_IOSTREAMS_PUSH_ARGS()); }
    chain_type& ref() { return *chain_; }
    void set_chain(chain_type* c)
    { chain_ = c; chain_->register_client(this); }
#if !defined(BOOST_NO_MEMBER_TEMPLATE_FRIENDS) && \
    (!BOOST_WORKAROUND(__BORLANDC__, < 0x600))
    template<typename S, typename C, typename T, typename A, typename M>
    friend class chain_base;
#else
    public:
#endif
    virtual void notify() { }
private:
    chain_type* chain_;
};

//--------------Implementation of chain_base----------------------------------//

template<typename Self, typename Ch, typename Tr, typename Alloc, typename Mode>
inline std::streamsize chain_base<Self, Ch, Tr, Alloc, Mode>::read
    (char_type* s, std::streamsize n)
{ return iostreams::read(*list().front(), s, n); }

template<typename Self, typename Ch, typename Tr, typename Alloc, typename Mode>
inline std::streamsize chain_base<Self, Ch, Tr, Alloc, Mode>::write
    (const char_type* s, std::streamsize n)
{ return iostreams::write(*list().front(), s, n); }

template<typename Self, typename Ch, typename Tr, typename Alloc, typename Mode>
inline std::streampos chain_base<Self, Ch, Tr, Alloc, Mode>::seek
    (stream_offset off, BOOST_IOS::seekdir way)
{ return iostreams::seek(*list().front(), off, way); }

template<typename Self, typename Ch, typename Tr, typename Alloc, typename Mode>
void chain_base<Self, Ch, Tr, Alloc, Mode>::reset()
{
    using namespace std;
    pimpl_->close();
    pimpl_->reset();
}

template<typename Self, typename Ch, typename Tr, typename Alloc, typename Mode>
bool chain_base<Self, Ch, Tr, Alloc, Mode>::is_complete() const
{
    return (pimpl_->flags_ & f_complete) != 0;
}

template<typename Self, typename Ch, typename Tr, typename Alloc, typename Mode>
bool chain_base<Self, Ch, Tr, Alloc, Mode>::auto_close() const
{
    return (pimpl_->flags_ & f_auto_close) != 0;
}

template<typename Self, typename Ch, typename Tr, typename Alloc, typename Mode>
void chain_base<Self, Ch, Tr, Alloc, Mode>::set_auto_close(bool close)
{
    pimpl_->flags_ =
        (pimpl_->flags_ & ~f_auto_close) |
        (close ? f_auto_close : 0);
}

template<typename Self, typename Ch, typename Tr, typename Alloc, typename Mode>
bool chain_base<Self, Ch, Tr, Alloc, Mode>::strict_sync()
{
    typedef typename list_type::iterator iterator;
    bool result = true;
    for ( iterator first = list().begin(),
                   last = list().end();
          first != last;
          ++first )
    {
        bool s = (*first)->strict_sync();
        result = result && s;
    }
    return result;
}

template<typename Self, typename Ch, typename Tr, typename Alloc, typename Mode>
void chain_base<Self, Ch, Tr, Alloc, Mode>::pop()
{
    assert(!empty());
    if (auto_close())
        pimpl_->close();
    streambuf_type* buf = 0;
    std::swap(buf, list().back());
    buf->set_auto_close(false);
    buf->set_next(0);
    delete buf;
    list().pop_back();
    pimpl_->flags_ &= ~f_complete;
    if (auto_close() || list().empty())
        pimpl_->flags_ &= ~f_open;
}

} // End namespace detail.

} } // End namespaces iostreams, boost.

#endif // #ifndef BOOST_IOSTREAMS_DETAIL_CHAIN_HPP_INCLUDED<|MERGE_RESOLUTION|>--- conflicted
+++ resolved
@@ -140,10 +140,6 @@
     chain_base(const chain_base& rhs): pimpl_(rhs.pimpl_) { }
 public:
 
-    // dual_use is a pseudo-mode to facilitate filter writing, 
-    // not a genuine mode.
-    BOOST_STATIC_ASSERT((!is_convertible<mode, dual_use>::value));
-
     //----------Buffer sizing-------------------------------------------------//
 
     // Sets the size of the buffer created for the devices to be added to this
@@ -229,9 +225,9 @@
     void push_impl(const T& t, int buffer_size = -1, int pback_size = -1)
     {
         typedef typename iostreams::category_of<T>::type  category;
-        typedef typename unwrap_ios<T>::type              component_type;
+        typedef typename unwrap_ios<T>::type              policy_type;
         typedef stream_buffer<
-                    component_type,
+                    policy_type,
                     BOOST_IOSTREAMS_CHAR_TRAITS(char_type),
                     Alloc, Mode
                 >                                         streambuf_t;
@@ -252,11 +248,7 @@
             buf(new streambuf_t(t, buffer_size, pback_size));
         list().push_back(buf.get());
         buf.release();
-<<<<<<< HEAD
-        if (is_device<component_type>::value) {
-=======
         if (is_device<policy_type>::value) {
->>>>>>> ce5da3ac
             pimpl_->flags_ |= f_complete | f_open;
             for ( iterator first = list().begin(),
                            last = list().end();
@@ -416,7 +408,7 @@
         typedef typename traits_type::int_type         int_type; \
         typedef typename traits_type::off_type         off_type; \
         name_() { } \
-        name_(const name_& rhs) : base_type(rhs) { } \
+        name_(const name_& rhs) { *this = rhs; } \
         name_& operator=(const name_& rhs) \
         { base_type::operator=(rhs); return *this; } \
     }; \
