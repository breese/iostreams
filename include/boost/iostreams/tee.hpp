// (C) Copyright 2008 CodeRage, LLC (turkanis at coderage dot com)
// (C) Copyright 2005-2007 Jonathan Turkanis
// Distributed under the Boost Software License, Version 1.0. (See accompanying
// file LICENSE_1_0.txt or copy at http://www.boost.org/LICENSE_1_0.txt.)

// See http://www.boost.org/libs/iostreams for documentation.

#ifndef BOOST_IOSTREAMS_TEE_HPP_INCLUDED
#define BOOST_IOSTREAMS_TEE_HPP_INCLUDED

#if defined(_MSC_VER) && (_MSC_VER >= 1020)
# pragma once
#endif

#include <cassert>
#include <boost/config.hpp>  // BOOST_DEDUCE_TYPENAME.
#include <boost/iostreams/categories.hpp>
#include <boost/iostreams/detail/adapter/device_adapter.hpp>
#include <boost/iostreams/detail/adapter/filter_adapter.hpp>
#include <boost/iostreams/detail/call_traits.hpp>
#include <boost/iostreams/detail/execute.hpp>
#include <boost/iostreams/detail/functional.hpp>  // call_close_all 
#include <boost/iostreams/operations.hpp>
#include <boost/iostreams/pipeline.hpp>
#include <boost/iostreams/traits.hpp>
#include <boost/static_assert.hpp>
#include <boost/type_traits/is_convertible.hpp>
#include <boost/type_traits/is_same.hpp>

namespace boost { namespace iostreams {

//
// Template name: tee_filter.
// Template paramters:
//      Device - A blocking Sink.
//
template<typename Device>
class tee_filter : public detail::filter_adapter<Device> {
public:
    typedef typename detail::param_type<Device>::type  param_type;
    typedef typename char_type_of<Device>::type        char_type;
    struct category
        : dual_use_filter_tag,
          multichar_tag,
          closable_tag,
          flushable_tag,
          localizable_tag,
          optimally_buffered_tag
        { };

    BOOST_STATIC_ASSERT(is_device<Device>::value);
    BOOST_STATIC_ASSERT((
        is_convertible< // Using mode_of causes failures on VC6-7.0.
            BOOST_DEDUCED_TYPENAME iostreams::category_of<Device>::type, output
        >::value
    ));

    explicit tee_filter(param_type dev) 
        : detail::filter_adapter<Device>(dev) 
        { }

    template<typename Source>
    std::streamsize read(Source& src, char_type* s, std::streamsize n)
    {
        std::streamsize result = iostreams::read(src, s, n);
        if (result != -1) {
            std::streamsize result2 = iostreams::write(this->component(), s, result);
            (void) result2; // Suppress 'unused variable' warning.
            assert(result == result2);
        }
        return result;
    }

    template<typename Sink>
    std::streamsize write(Sink& snk, const char_type* s, std::streamsize n)
    {
        std::streamsize result = iostreams::write(snk, s, n);
        std::streamsize result2 = iostreams::write(this->component(), s, result);
        (void) result2; // Suppress 'unused variable' warning.
        assert(result == result2);
        return result;
    }

    template<typename Next>
<<<<<<< HEAD
    void close(Next&, BOOST_IOS::openmode)
=======
    void close(Next&)
>>>>>>> ce5da3ac
    { 
        detail::close_all(this->component());
    }

    template<typename Sink>
    bool flush(Sink& snk)
    {
        bool r1 = iostreams::flush(snk);
        bool r2 = iostreams::flush(this->component());
        return r1 && r2;
    }
};
BOOST_IOSTREAMS_PIPABLE(tee_filter, 1)

//
// Template name: tee_device.
// Template paramters:
//      Device - A blocking Device.
//      Sink - A blocking Sink.
//
template<typename Device, typename Sink>
class tee_device {
public:
    typedef typename detail::param_type<Device>::type  device_param;
    typedef typename detail::param_type<Sink>::type    sink_param;
    typedef typename detail::value_type<Device>::type  device_value;
    typedef typename detail::value_type<Sink>::type    sink_value;
    typedef typename char_type_of<Device>::type        char_type;
    typedef typename
            mpl::if_<
                 is_convertible<
                     BOOST_DEDUCED_TYPENAME 
                         iostreams::category_of<Device>::type, 
                     output
                 >,
                 output,
                 input
            >::type                                    mode;
    BOOST_STATIC_ASSERT(is_device<Device>::value);
    BOOST_STATIC_ASSERT(is_device<Sink>::value);
    BOOST_STATIC_ASSERT((
        is_same<
            char_type, 
            BOOST_DEDUCED_TYPENAME char_type_of<Sink>::type
        >::value
    ));
    BOOST_STATIC_ASSERT((
        is_convertible<
            BOOST_DEDUCED_TYPENAME iostreams::category_of<Sink>::type, 
            output
        >::value
    ));
    struct category
        : mode,
          device_tag,
          closable_tag,
          flushable_tag,
          localizable_tag,
          optimally_buffered_tag
        { };
    tee_device(device_param device, sink_param sink) 
        : dev_(device), sink_(sink)
        { }
    std::streamsize read(char_type* s, std::streamsize n)
    {
        BOOST_STATIC_ASSERT((
            is_convertible<
                BOOST_DEDUCED_TYPENAME iostreams::category_of<Device>::type, input
            >::value
        ));
        std::streamsize result1 = iostreams::read(dev_, s, n);
        if (result1 != -1) {
            std::streamsize result2 = iostreams::write(sink_, s, result1);
            (void) result1; // Suppress 'unused variable' warning.
            (void) result2;
            assert(result1 == result2);
        }
        return result1;
    }
    std::streamsize write(const char_type* s, std::streamsize n)
    {
        BOOST_STATIC_ASSERT((
            is_convertible<
                BOOST_DEDUCED_TYPENAME iostreams::category_of<Device>::type, output
            >::value
        ));
        std::streamsize result1 = iostreams::write(dev_, s, n);
        std::streamsize result2 = iostreams::write(sink_, s, n);
        (void) result1; // Suppress 'unused variable' warning.
        (void) result2;
        assert(result1 == n && result2 == n);
        return n;
    }
    void close()
    {
<<<<<<< HEAD
        detail::execute_all( detail::call_close_all(dev_),
                             detail::call_close_all(sink_) );
=======
        detail::execute_all( detail::call_close_all(sink1_),
                             detail::call_close_all(sink2_) );
>>>>>>> ce5da3ac
    }
    bool flush()
    {
        bool r1 = iostreams::flush(dev_);
        bool r2 = iostreams::flush(sink_);
        return r1 && r2;
    }
    template<typename Locale>
    void imbue(const Locale& loc)
    {
        iostreams::imbue(dev_, loc);
        iostreams::imbue(sink_, loc);
    }
    std::streamsize optimal_buffer_size() const 
    {
        return (std::max) ( iostreams::optimal_buffer_size(dev_), 
                            iostreams::optimal_buffer_size(sink_) );
    }
private:
    device_value  dev_;
    sink_value    sink_;
};

template<typename Sink>
tee_filter<Sink> tee(const Sink& snk) 
{ return tee_filter<Sink>(snk); }

template<typename Device, typename Sink>
tee_device<Device, Sink> tee(const Device& dev, const Sink& sink) 
{ return tee_device<Device, Sink>(dev, sink); }

} } // End namespaces iostreams, boost.

#endif // #ifndef BOOST_IOSTREAMS_TEE_HPP_INCLUDED<|MERGE_RESOLUTION|>--- conflicted
+++ resolved
@@ -40,15 +40,13 @@
     typedef typename detail::param_type<Device>::type  param_type;
     typedef typename char_type_of<Device>::type        char_type;
     struct category
-        : dual_use_filter_tag,
-          multichar_tag,
+        : multichar_output_filter_tag,
           closable_tag,
           flushable_tag,
           localizable_tag,
           optimally_buffered_tag
         { };
 
-    BOOST_STATIC_ASSERT(is_device<Device>::value);
     BOOST_STATIC_ASSERT((
         is_convertible< // Using mode_of causes failures on VC6-7.0.
             BOOST_DEDUCED_TYPENAME iostreams::category_of<Device>::type, output
@@ -58,18 +56,6 @@
     explicit tee_filter(param_type dev) 
         : detail::filter_adapter<Device>(dev) 
         { }
-
-    template<typename Source>
-    std::streamsize read(Source& src, char_type* s, std::streamsize n)
-    {
-        std::streamsize result = iostreams::read(src, s, n);
-        if (result != -1) {
-            std::streamsize result2 = iostreams::write(this->component(), s, result);
-            (void) result2; // Suppress 'unused variable' warning.
-            assert(result == result2);
-        }
-        return result;
-    }
 
     template<typename Sink>
     std::streamsize write(Sink& snk, const char_type* s, std::streamsize n)
@@ -82,11 +68,7 @@
     }
 
     template<typename Next>
-<<<<<<< HEAD
-    void close(Next&, BOOST_IOS::openmode)
-=======
     void close(Next&)
->>>>>>> ce5da3ac
     { 
         detail::close_all(this->component());
     }
@@ -104,77 +86,48 @@
 //
 // Template name: tee_device.
 // Template paramters:
-//      Device - A blocking Device.
-//      Sink - A blocking Sink.
+//      Sink1 - A blocking Sink.
+//      Sink2 - A blocking Sink.
 //
-template<typename Device, typename Sink>
+template<typename Sink1, typename Sink2>
 class tee_device {
 public:
-    typedef typename detail::param_type<Device>::type  device_param;
-    typedef typename detail::param_type<Sink>::type    sink_param;
-    typedef typename detail::value_type<Device>::type  device_value;
-    typedef typename detail::value_type<Sink>::type    sink_value;
-    typedef typename char_type_of<Device>::type        char_type;
-    typedef typename
-            mpl::if_<
-                 is_convertible<
-                     BOOST_DEDUCED_TYPENAME 
-                         iostreams::category_of<Device>::type, 
-                     output
-                 >,
-                 output,
-                 input
-            >::type                                    mode;
-    BOOST_STATIC_ASSERT(is_device<Device>::value);
-    BOOST_STATIC_ASSERT(is_device<Sink>::value);
+    typedef typename detail::param_type<Sink1>::type  param_type1;
+    typedef typename detail::param_type<Sink2>::type  param_type2;
+    typedef typename detail::value_type<Sink1>::type  value_type1;
+    typedef typename detail::value_type<Sink2>::type  value_type2;
+    typedef typename char_type_of<Sink1>::type        char_type;
     BOOST_STATIC_ASSERT((
         is_same<
             char_type, 
-            BOOST_DEDUCED_TYPENAME char_type_of<Sink>::type
+            BOOST_DEDUCED_TYPENAME char_type_of<Sink2>::type
         >::value
     ));
     BOOST_STATIC_ASSERT((
-        is_convertible<
-            BOOST_DEDUCED_TYPENAME iostreams::category_of<Sink>::type, 
-            output
+        is_convertible< // Using mode_of causes failures on VC6-7.0.
+            BOOST_DEDUCED_TYPENAME iostreams::category_of<Sink1>::type, output
+        >::value
+    ));
+    BOOST_STATIC_ASSERT((
+        is_convertible< // Using mode_of causes failures on VC6-7.0.
+            BOOST_DEDUCED_TYPENAME iostreams::category_of<Sink2>::type, output
         >::value
     ));
     struct category
-        : mode,
+        : output,
           device_tag,
           closable_tag,
           flushable_tag,
           localizable_tag,
           optimally_buffered_tag
         { };
-    tee_device(device_param device, sink_param sink) 
-        : dev_(device), sink_(sink)
+    tee_device(param_type1 sink1, param_type2 sink2) 
+        : sink1_(sink1), sink2_(sink2)
         { }
-    std::streamsize read(char_type* s, std::streamsize n)
-    {
-        BOOST_STATIC_ASSERT((
-            is_convertible<
-                BOOST_DEDUCED_TYPENAME iostreams::category_of<Device>::type, input
-            >::value
-        ));
-        std::streamsize result1 = iostreams::read(dev_, s, n);
-        if (result1 != -1) {
-            std::streamsize result2 = iostreams::write(sink_, s, result1);
-            (void) result1; // Suppress 'unused variable' warning.
-            (void) result2;
-            assert(result1 == result2);
-        }
-        return result1;
-    }
     std::streamsize write(const char_type* s, std::streamsize n)
     {
-        BOOST_STATIC_ASSERT((
-            is_convertible<
-                BOOST_DEDUCED_TYPENAME iostreams::category_of<Device>::type, output
-            >::value
-        ));
-        std::streamsize result1 = iostreams::write(dev_, s, n);
-        std::streamsize result2 = iostreams::write(sink_, s, n);
+        std::streamsize result1 = iostreams::write(sink1_, s, n);
+        std::streamsize result2 = iostreams::write(sink2_, s, n);
         (void) result1; // Suppress 'unused variable' warning.
         (void) result2;
         assert(result1 == n && result2 == n);
@@ -182,43 +135,38 @@
     }
     void close()
     {
-<<<<<<< HEAD
-        detail::execute_all( detail::call_close_all(dev_),
-                             detail::call_close_all(sink_) );
-=======
         detail::execute_all( detail::call_close_all(sink1_),
                              detail::call_close_all(sink2_) );
->>>>>>> ce5da3ac
     }
     bool flush()
     {
-        bool r1 = iostreams::flush(dev_);
-        bool r2 = iostreams::flush(sink_);
+        bool r1 = iostreams::flush(sink1_);
+        bool r2 = iostreams::flush(sink2_);
         return r1 && r2;
     }
     template<typename Locale>
     void imbue(const Locale& loc)
     {
-        iostreams::imbue(dev_, loc);
-        iostreams::imbue(sink_, loc);
+        iostreams::imbue(sink1_, loc);
+        iostreams::imbue(sink2_, loc);
     }
     std::streamsize optimal_buffer_size() const 
     {
-        return (std::max) ( iostreams::optimal_buffer_size(dev_), 
-                            iostreams::optimal_buffer_size(sink_) );
+        return (std::max) ( iostreams::optimal_buffer_size(sink1_), 
+                            iostreams::optimal_buffer_size(sink2_) );
     }
 private:
-    device_value  dev_;
-    sink_value    sink_;
+    value_type1 sink1_;
+    value_type2 sink2_;
 };
 
 template<typename Sink>
 tee_filter<Sink> tee(const Sink& snk) 
 { return tee_filter<Sink>(snk); }
 
-template<typename Device, typename Sink>
-tee_device<Device, Sink> tee(const Device& dev, const Sink& sink) 
-{ return tee_device<Device, Sink>(dev, sink); }
+template<typename Sink1, typename Sink2>
+tee_device<Sink1, Sink2> tee(const Sink1& sink1, const Sink2& sink2) 
+{ return tee_device<Sink1, Sink2>(sink1, sink2); }
 
 } } // End namespaces iostreams, boost.
 
