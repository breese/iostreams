// (C) Copyright 2008 CodeRage, LLC (turkanis at coderage dot com)
// (C) Copyright 2003-2007 Jonathan Turkanis
// Distributed under the Boost Software License, Version 1.0. (See accompanying
// file LICENSE_1_0.txt or copy at http://www.boost.org/LICENSE_1_0.txt.)

// See http://www.boost.org/libs/iostreams for documentation.

// Contains the definitions of the class templates symmetric_filter,
// which models DualUseFilter based on a model of the Symmetric Filter.

//
// Roughly, a Symmetric Filter is a class type with the following interface:
//
//   struct symmetric_filter {
//       typedef xxx char_type;
//
//       bool filter( const char*& begin_in, const char* end_in,
//                    char*& begin_out, char* end_out, bool flush )
//       {
//          // Consume as many characters as possible from the interval
//          // [begin_in, end_in), without exhausting the output range
//          // [begin_out, end_out). If flush is true, write as mush output
//          // as possible. 
//          // A return value of true indicates that filter should be called 
//          // again. More precisely, if flush is false, a return value of 
//          // false indicates that the natural end of stream has been reached
//          // and that all filtered data has been forwarded; if flush is
//          // true, a return value of false indicates that all filtered data 
//          // has been forwarded.
//       }
//       void close() { /* Reset filter's state. */ }
//   };
//
// Symmetric Filter filters need not be CopyConstructable.
//

#ifndef BOOST_IOSTREAMS_SYMMETRIC_FILTER_HPP_INCLUDED
#define BOOST_IOSTREAMS_SYMMETRIC_FILTER_HPP_INCLUDED

#if defined(_MSC_VER) && (_MSC_VER >= 1020)
# pragma once
#endif

#include <cassert>
#include <memory>                               // allocator, auto_ptr.
#include <boost/config.hpp>                     // BOOST_DEDUCED_TYPENAME.
#include <boost/iostreams/char_traits.hpp>
#include <boost/iostreams/constants.hpp>        // buffer size.
#include <boost/iostreams/detail/buffer.hpp>
#include <boost/iostreams/detail/char_traits.hpp>
#include <boost/iostreams/detail/config/limits.hpp>
#include <boost/iostreams/detail/template_params.hpp>
#include <boost/iostreams/traits.hpp>
#include <boost/iostreams/operations.hpp>       // read, write.
#include <boost/iostreams/pipeline.hpp>
#include <boost/preprocessor/iteration/local.hpp>
#include <boost/preprocessor/punctuation/comma_if.hpp>
#include <boost/preprocessor/repetition/enum_binary_params.hpp>
#include <boost/preprocessor/repetition/enum_params.hpp>
#include <boost/shared_ptr.hpp>

// Must come last.
#include <boost/iostreams/detail/config/disable_warnings.hpp>  // MSVC.

namespace boost { namespace iostreams {

template< typename SymmetricFilter,
          typename Alloc =
              std::allocator<
                  BOOST_DEDUCED_TYPENAME char_type_of<SymmetricFilter>::type
              > >
class symmetric_filter {
public:
    typedef typename char_type_of<SymmetricFilter>::type      char_type;
    typedef BOOST_IOSTREAMS_CHAR_TRAITS(char_type)            traits_type;
    typedef std::basic_string<char_type, traits_type, Alloc>  string_type;
    struct category
        : dual_use,
          filter_tag,
          multichar_tag,
          closable_tag
        { };

    // Expands to a sequence of ctors which forward to impl.
    #define BOOST_PP_LOCAL_MACRO(n) \
        BOOST_IOSTREAMS_TEMPLATE_PARAMS(n, T) \
        explicit symmetric_filter( \
              int buffer_size BOOST_PP_COMMA_IF(n) \
              BOOST_PP_ENUM_BINARY_PARAMS(n, const T, &t) ) \
            : pimpl_(new impl(buffer_size BOOST_PP_COMMA_IF(n) \
                     BOOST_PP_ENUM_PARAMS(n, t))) \
            { } \
        /**/
    #define BOOST_PP_LOCAL_LIMITS (0, BOOST_IOSTREAMS_MAX_FORWARDING_ARITY)
    #include BOOST_PP_LOCAL_ITERATE()
    #undef BOOST_PP_LOCAL_MACRO

    template<typename Source>
    std::streamsize read(Source& src, char_type* s, std::streamsize n)
    {
        using namespace std;
        if (!(state() & f_read))
            begin_read();

        buffer_type&  buf = pimpl_->buf_;
        int           status = (state() & f_eof) != 0 ? f_eof : f_good;
        char_type    *next_s = s,
                     *end_s = s + n;
        while (true)
        {
            // Invoke filter if there are unconsumed characters in buffer or if
            // filter must be flushed.
            bool flush = status == f_eof;
            if (buf.ptr() != buf.eptr() || flush) {
                const char_type* next = buf.ptr();
                bool done =
                    !filter().filter(next, buf.eptr(), next_s, end_s, flush);
                buf.ptr() = buf.data() + (next - buf.data());
                if (done)
                    return detail::check_eof(
                               static_cast<std::streamsize>(next_s - s)
                           );
            }

            // If no more characters are available without blocking, or
            // if read request has been satisfied, return.
            if ( status == f_would_block && buf.ptr() == buf.eptr() ||
                 next_s == end_s )
            {
                return static_cast<std::streamsize>(next_s - s);
            }

            // Fill buffer.
            if (status == f_good)
                status = fill(src);
        }
    }

    template<typename Sink>
    std::streamsize write(Sink& snk, const char_type* s, std::streamsize n)
    {
        if (!(state() & f_write))
            begin_write();

        buffer_type&     buf = pimpl_->buf_;
        const char_type *next_s, *end_s;
        for (next_s = s, end_s = s + n; next_s != end_s; ) {
            if (buf.ptr() == buf.eptr() && !flush(snk))
                break;
            filter().filter(next_s, end_s, buf.ptr(), buf.eptr(), false);
        }
        return static_cast<std::streamsize>(next_s - s);
    }

    template<typename Sink>
    void close(Sink& snk, BOOST_IOS::openmode)
    {
        if ((state() & f_write) != 0) {

            // Repeatedly invoke filter() with no input.
            try {
                buffer_type&   buf = pimpl_->buf_;
                char           dummy;
                const char*    end = &dummy;
                bool           again = true;
                while (again) {
                    if (buf.ptr() != buf.eptr())
                        again = filter().filter( end, end, buf.ptr(),
                                                 buf.eptr(), true );
                    flush(snk);
                }
            } catch (...) {
                try { close_impl(); } catch (...) { }
                throw;
            }
            close_impl();
        } else {
            close_impl();
        }
    }
    SymmetricFilter& filter() { return *pimpl_; }
    string_type unconsumed_input() const;

// Give impl access to buffer_type on Tru64
#if !BOOST_WORKAROUND(__DECCXX_VER, BOOST_TESTED_AT(60590042)) 
    private:
#endif
    typedef detail::buffer<char_type, Alloc> buffer_type;
private:
    buffer_type& buf() { return pimpl_->buf_; }
    const buffer_type& buf() const { return pimpl_->buf_; }
    int& state() { return pimpl_->state_; }
    void begin_read();
    void begin_write();

    template<typename Source>
    int fill(Source& src)
    {
        std::streamsize amt = iostreams::read(src, buf().data(), buf().size());
        if (amt == -1) {
            state() |= f_eof;
            return f_eof;
        }
        buf().set(0, amt);
        return amt == buf().size() ? f_good : f_would_block;
    }

    // Attempts to write the contents of the buffer the given Sink.
    // Returns true if at least on character was written.
    template<typename Sink>
    bool flush(Sink& snk)
    {
        typedef typename iostreams::category_of<Sink>::type  category;
        typedef is_convertible<category, output>             can_write;
        return flush(snk, can_write());
    }

    template<typename Sink>
    bool flush(Sink& snk, mpl::true_)
    {
<<<<<<< HEAD
=======
        typedef char_traits<char_type> traits_type;
>>>>>>> ce5da3ac
        std::streamsize amt =
            static_cast<std::streamsize>(buf().ptr() - buf().data());
        std::streamsize result =
            boost::iostreams::write(snk, buf().data(), amt);
        if (result < amt && result > 0)
            traits_type::move(buf().data(), buf().data() + result, amt - result);
        buf().set(amt - result, buf().size());
        return result != 0;
    }

    template<typename Sink>
    bool flush(Sink&, mpl::false_) { return true;}

    void close_impl();

    enum flag_type {
        f_read   = 1,
        f_write  = f_read << 1,
        f_eof    = f_write << 1,
        f_good,
        f_would_block
    };

    struct impl : SymmetricFilter {

    // Expands to a sequence of ctors which forward to SymmetricFilter.
    #define BOOST_PP_LOCAL_MACRO(n) \
        BOOST_IOSTREAMS_TEMPLATE_PARAMS(n, T) \
        impl( int buffer_size BOOST_PP_COMMA_IF(n) \
              BOOST_PP_ENUM_BINARY_PARAMS(n, const T, &t) ) \
            : SymmetricFilter(BOOST_PP_ENUM_PARAMS(n, t)), \
              buf_(buffer_size), state_(0) \
            { } \
        /**/
    #define BOOST_PP_LOCAL_LIMITS (0, BOOST_IOSTREAMS_MAX_FORWARDING_ARITY)
    #include BOOST_PP_LOCAL_ITERATE()
    #undef BOOST_PP_LOCAL_MACRO

        buffer_type  buf_;
        int          state_;
    };

    shared_ptr<impl> pimpl_;
};
BOOST_IOSTREAMS_PIPABLE(symmetric_filter, 2)

//------------------Implementation of symmetric_filter----------------//

template<typename SymmetricFilter, typename Alloc>
void symmetric_filter<SymmetricFilter, Alloc>::begin_read()
{
    assert(!(state() & f_write));
    state() |= f_read;
    buf().set(0, 0);
}

template<typename SymmetricFilter, typename Alloc>
void symmetric_filter<SymmetricFilter, Alloc>::begin_write()
{
    assert(!(state() & f_read));
    state() |= f_write;
    buf().set(0, buf().size());
}

template<typename SymmetricFilter, typename Alloc>
void symmetric_filter<SymmetricFilter, Alloc>::close_impl()
{
    state() = 0;
    buf().set(0, 0);
    filter().close();
}

template<typename SymmetricFilter, typename Alloc>
typename symmetric_filter<SymmetricFilter, Alloc>::string_type
symmetric_filter<SymmetricFilter, Alloc>::unconsumed_input() const
{ return string_type(buf().ptr(), buf().eptr()); }

//----------------------------------------------------------------------------//

} } // End namespaces iostreams, boost.

#include <boost/iostreams/detail/config/enable_warnings.hpp>  // MSVC.

#endif // #ifndef BOOST_IOSTREAMS_SYMMETRIC_FILTER_HPP_INCLUDED<|MERGE_RESOLUTION|>--- conflicted
+++ resolved
@@ -71,9 +71,8 @@
               > >
 class symmetric_filter {
 public:
-    typedef typename char_type_of<SymmetricFilter>::type      char_type;
-    typedef BOOST_IOSTREAMS_CHAR_TRAITS(char_type)            traits_type;
-    typedef std::basic_string<char_type, traits_type, Alloc>  string_type;
+    typedef typename char_type_of<SymmetricFilter>::type  char_type;
+    typedef std::basic_string<char_type>                  string_type;
     struct category
         : dual_use,
           filter_tag,
@@ -153,7 +152,7 @@
     }
 
     template<typename Sink>
-    void close(Sink& snk, BOOST_IOS::openmode)
+    void close(Sink& snk, BOOST_IOS::openmode which)
     {
         if ((state() & f_write) != 0) {
 
@@ -218,10 +217,7 @@
     template<typename Sink>
     bool flush(Sink& snk, mpl::true_)
     {
-<<<<<<< HEAD
-=======
         typedef char_traits<char_type> traits_type;
->>>>>>> ce5da3ac
         std::streamsize amt =
             static_cast<std::streamsize>(buf().ptr() - buf().data());
         std::streamsize result =
