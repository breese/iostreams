--- conflicted
+++ resolved
@@ -128,12 +128,12 @@
     dest_begin = next_out;
 }
 
-int zlib_base::xdeflate(int flush)
+int zlib_base::deflate(int flush)
 { 
     return ::deflate(static_cast<z_stream*>(stream_), flush);
 }
 
-int zlib_base::xinflate(int flush)
+int zlib_base::inflate(int flush)
 { 
     return ::inflate(static_cast<z_stream*>(stream_), flush);
 }
@@ -154,11 +154,7 @@
 void zlib_base::do_init
     ( const zlib_params& p, bool compress, 
       #if !BOOST_WORKAROUND(BOOST_MSVC, < 1300)
-<<<<<<< HEAD
-          zlib::xalloc_func /* alloc */, zlib::xfree_func /* free*/, 
-=======
           zlib::alloc_func /* alloc */, zlib::free_func /* free*/, 
->>>>>>> ce5da3ac
       #endif
       void* derived )
 {
